--- conflicted
+++ resolved
@@ -10,17 +10,10 @@
 ```
 
 Alternatively, you can proceed by:
-<<<<<<< HEAD
-
-`git clone git@github.com:INM-6/SPADE_surrogates.git`
-
-`git submodule update --init`.
-=======
 ```
 git clone git@github.com:INM-6/SPADE_surrogates.git
 git submodule update --init
 ```
->>>>>>> 677f9e26
 
 
 In order to download the data, please, go into the multielectrode_grasp folder 
@@ -29,15 +22,10 @@
 cd data/multielectrode_grasp
 ```
 
-<<<<<<< HEAD
-Continue with `gin login`.
-=======
 Continue with 
 ``` 
 gin login
 ```
-
->>>>>>> 677f9e26
 
 If you don't have a gin-account or client, refer to the README in the multielectrode_grasp folder.
 
@@ -53,31 +41,21 @@
 For general instructions on how to use the conda environments, please refer to:
 https://conda.io/projects/conda/en/latest/user-guide/tasks/manage-environments.html. 
 
-<<<<<<< HEAD
-Create the environment by running: `conda env create -f env.yml`
-
-There might be a problem to install `mpi4py`. In this case, it would be necessary 
-to first install OpenMPI manually, e.g., on a Linux machine you can use `sudo apt install libopenmpi-dev`.
-
-Switch to the environment: `conda activate surrogates`
-=======
 Create the environment by running and activate it:
 ```
 conda env create -f env.yml
 conda activate surrogates
+pip install -e .
 ```
 If the mpi4py build does not work  (for Linux):
 ```
 sudo apt install libopenmpi-dev
 ```
->>>>>>> 677f9e26
-
-Integrate this project as editable package: `pip install -e .`
 
 
 **Creating the figures**
 
-Please go to the code folder `cd code`
+Please go to the code folder `cd SPADE_surrogates`
 - For Figure 2:
   - `python fig2_spikeloss_r2gstats.py`
 - For Figure 3, Panel B: 
